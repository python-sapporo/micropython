--- conflicted
+++ resolved
@@ -175,15 +175,9 @@
 
     // configure the SD card detect pin
     // we do this here so we can detect if the SD card is inserted before powering it on
-<<<<<<< HEAD
 #ifdef MICROPY_HW_SDCARD_DETECT_PIN
     mp_hal_pin_config(MICROPY_HW_SDCARD_DETECT_PIN, MP_HAL_PIN_MODE_INPUT, MICROPY_HW_SDCARD_DETECT_PULL, 0);
 #endif
-=======
-    #if defined(MICROPY_HW_SDCARD_DETECT_PIN)
-    mp_hal_pin_config(MICROPY_HW_SDCARD_DETECT_PIN, MP_HAL_PIN_MODE_INPUT, MICROPY_HW_SDCARD_DETECT_PULL, 0);
-    #endif
->>>>>>> d5cbee3c
 }
 
 STATIC void sdmmc_msp_init(void) {
@@ -213,18 +207,9 @@
     SDMMC_CLK_DISABLE();
 }
 
-<<<<<<< HEAD
-bool sdcard_is_present(void) {
-#if MICROPY_HW_SDCARD_DETECT_PIN
-    return HAL_GPIO_ReadPin(MICROPY_HW_SDCARD_DETECT_PIN->gpio, MICROPY_HW_SDCARD_DETECT_PIN->pin_mask) == MICROPY_HW_SDCARD_DETECT_PRESENT;
-#else
-    return true;
-#endif
-=======
 #if MICROPY_HW_ENABLE_SDCARD
 void HAL_SD_MspInit(SD_HandleTypeDef *hsd) {
     sdmmc_msp_init();
->>>>>>> d5cbee3c
 }
 
 void HAL_SD_MspDeInit(SD_HandleTypeDef *hsd) {
