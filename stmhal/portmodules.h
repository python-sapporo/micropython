--- conflicted
+++ resolved
@@ -34,8 +34,6 @@
 
 // additional helper functions exported by the modules
 
-<<<<<<< HEAD
-mp_uint_t mod_time_year_day(mp_uint_t year, mp_uint_t month, mp_uint_t date);
 mp_uint_t mod_time_seconds_since_2000(mp_uint_t year, mp_uint_t month, mp_uint_t date, mp_uint_t hour, mp_uint_t minute, mp_uint_t second);
 
 int mod_wlan_get_fd_state(int fd);
@@ -47,7 +45,4 @@
     int fd;
 } socket_t;
 
-extern const mp_obj_type_t socket_type;
-=======
-mp_uint_t mod_time_seconds_since_2000(mp_uint_t year, mp_uint_t month, mp_uint_t date, mp_uint_t hour, mp_uint_t minute, mp_uint_t second);
->>>>>>> bad2df3e
+extern const mp_obj_type_t socket_type;